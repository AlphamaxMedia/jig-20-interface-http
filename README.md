--- conflicted
+++ resolved
@@ -1,14 +1,9 @@
 # Jig-20 HTTP Interface
+This version has been modified specifically for the NeTV2 test scenario.
 
 A web-based interface for the Jig-20 framework.
 
-<<<<<<< HEAD
 ## Usage
-=======
-This version has been modified specifically for the NeTV2 test scenario.
-
->>>>>>> c739b46f
-
 Build the program using cargo by running `cargo build --release`.
 
 Run the program by starting target/release/jig-20-interface-http.  You can specify a port with `--port`, and it defaults to port 3000.
